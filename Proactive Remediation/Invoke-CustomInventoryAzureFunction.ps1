--- conflicted
+++ resolved
@@ -20,11 +20,7 @@
 Contributor: Sandy Zeng / Maurice Daly
 Contact:     @JankeSkanke
 Created:     2021-01-02
-<<<<<<< HEAD
 Updated:     2022-15-10 by @JankeSkanke
-=======
-Updated:     2022-15-10
->>>>>>> 092586a3
 
 Version history:
 0.9.0 - (2021 - 01 - 02) Script created
